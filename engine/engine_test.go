package engine

import (
	"encoding/gob"
	"github.com/yingtu/wukong/types"
	"github.com/yingtu/wukong/utils"
	"os"
	"reflect"
	"testing"
	"time"
)

type ScoringFields struct {
	A, B, C float32
}

func AddDocs(engine *Engine) {
	docId := uint64(1)
	// 因为需要保证文档全部被加入到索引中，所以 forceUpdate 全部设置成 true
	engine.IndexDocument(docId, types.DocumentIndexData{
		Content: "中国有十三亿人口人口",
		Fields:  ScoringFields{1, 2, 3},
	}, true)
	docId++
	engine.IndexDocument(docId, types.DocumentIndexData{
		Content: "中国人口",
		Fields:  nil,
	}, true)
	docId++
	engine.IndexDocument(docId, types.DocumentIndexData{
		Content: "有人口",
		Fields:  ScoringFields{2, 3, 1},
	}, true)
	docId++
	engine.IndexDocument(docId, types.DocumentIndexData{
		Content: "有十三亿人口",
		Fields:  ScoringFields{2, 3, 3},
	}, true)
	docId++
	engine.IndexDocument(docId, types.DocumentIndexData{
		Content: "中国十三亿人口",
		Fields:  ScoringFields{0, 9, 1},
	}, true)

	engine.FlushIndex()
}

type RankByTokenProximity struct {
}

func (rule RankByTokenProximity) Score(
	doc types.IndexedDocument, fields interface{}) []float32 {
	if doc.TokenProximity < 0 {
		return []float32{}
	}
	return []float32{1.0 / (float32(doc.TokenProximity) + 1)}
}

func TestEngineIndexDocument(t *testing.T) {
	var engine Engine
	engine.Init(types.EngineInitOptions{
		SegmenterDictionaries: "../testdata/test_dict.txt",
		DefaultRankOptions: &types.RankOptions{
			OutputOffset:    0,
			MaxOutputs:      10,
			ScoringCriteria: &RankByTokenProximity{},
		},
		IndexerInitOptions: &types.IndexerInitOptions{
			IndexType: types.LocationsIndex,
		},
	})

	AddDocs(&engine)

	outputs := engine.Search(types.SearchRequest{Text: "中国人口"})
	utils.Expect(t, "2", len(outputs.Tokens))
	utils.Expect(t, "中国", outputs.Tokens[0])
	utils.Expect(t, "人口", outputs.Tokens[1])
	utils.Expect(t, "3", len(outputs.Docs))

	utils.Expect(t, "2", outputs.Docs[0].DocId)
	utils.Expect(t, "1000", int(outputs.Docs[0].Scores[0]*1000))
	utils.Expect(t, "[0 6]", outputs.Docs[0].TokenSnippetLocations)

	utils.Expect(t, "5", outputs.Docs[1].DocId)
	utils.Expect(t, "100", int(outputs.Docs[1].Scores[0]*1000))
	utils.Expect(t, "[0 15]", outputs.Docs[1].TokenSnippetLocations)

	utils.Expect(t, "1", outputs.Docs[2].DocId)
	utils.Expect(t, "76", int(outputs.Docs[2].Scores[0]*1000))
	utils.Expect(t, "[0 18]", outputs.Docs[2].TokenSnippetLocations)
}

func TestReverseOrder(t *testing.T) {
	var engine Engine
	engine.Init(types.EngineInitOptions{
		SegmenterDictionaries: "../testdata/test_dict.txt",
		DefaultRankOptions: &types.RankOptions{
			ReverseOrder:    true,
			OutputOffset:    0,
			MaxOutputs:      10,
			ScoringCriteria: &RankByTokenProximity{},
		},
		IndexerInitOptions: &types.IndexerInitOptions{
			IndexType: types.LocationsIndex,
		},
	})

	AddDocs(&engine)

	outputs := engine.Search(types.SearchRequest{Text: "中国人口"})
	utils.Expect(t, "3", len(outputs.Docs))

	utils.Expect(t, "1", outputs.Docs[0].DocId)
	utils.Expect(t, "5", outputs.Docs[1].DocId)
	utils.Expect(t, "2", outputs.Docs[2].DocId)
}

func TestOffsetAndMaxOutputs(t *testing.T) {
	var engine Engine
	engine.Init(types.EngineInitOptions{
		SegmenterDictionaries: "../testdata/test_dict.txt",
		DefaultRankOptions: &types.RankOptions{
			ReverseOrder:    true,
			OutputOffset:    1,
			MaxOutputs:      3,
			ScoringCriteria: &RankByTokenProximity{},
		},
		IndexerInitOptions: &types.IndexerInitOptions{
			IndexType: types.LocationsIndex,
		},
	})

	AddDocs(&engine)

	outputs := engine.Search(types.SearchRequest{Text: "中国人口"})
	utils.Expect(t, "2", len(outputs.Docs))

	utils.Expect(t, "5", outputs.Docs[0].DocId)
	utils.Expect(t, "2", outputs.Docs[1].DocId)
}

type TestScoringCriteria struct {
}

func (criteria TestScoringCriteria) Score(
	doc types.IndexedDocument, fields interface{}) []float32 {
	if reflect.TypeOf(fields) != reflect.TypeOf(ScoringFields{}) {
		return []float32{}
	}
	fs := fields.(ScoringFields)
	return []float32{float32(doc.TokenProximity)*fs.A + fs.B*fs.C}
}

func TestSearchWithCriteria(t *testing.T) {
	var engine Engine
	engine.Init(types.EngineInitOptions{
		SegmenterDictionaries: "../testdata/test_dict.txt",
		DefaultRankOptions: &types.RankOptions{
			ScoringCriteria: TestScoringCriteria{},
		},
		IndexerInitOptions: &types.IndexerInitOptions{
			IndexType: types.LocationsIndex,
		},
	})

	AddDocs(&engine)

	outputs := engine.Search(types.SearchRequest{Text: "中国人口"})
	utils.Expect(t, "2", len(outputs.Docs))

	utils.Expect(t, "1", outputs.Docs[0].DocId)
	utils.Expect(t, "18000", int(outputs.Docs[0].Scores[0]*1000))

	utils.Expect(t, "5", outputs.Docs[1].DocId)
	utils.Expect(t, "9000", int(outputs.Docs[1].Scores[0]*1000))
}

func TestCompactIndex(t *testing.T) {
	var engine Engine
	engine.Init(types.EngineInitOptions{
		SegmenterDictionaries: "../testdata/test_dict.txt",
		DefaultRankOptions: &types.RankOptions{
			ScoringCriteria: TestScoringCriteria{},
		},
	})

	AddDocs(&engine)

	outputs := engine.Search(types.SearchRequest{Text: "中国人口"})
	utils.Expect(t, "2", len(outputs.Docs))

	utils.Expect(t, "5", outputs.Docs[0].DocId)
	utils.Expect(t, "9000", int(outputs.Docs[0].Scores[0]*1000))

	utils.Expect(t, "1", outputs.Docs[1].DocId)
	utils.Expect(t, "6000", int(outputs.Docs[1].Scores[0]*1000))
}

type BM25ScoringCriteria struct {
}

func (criteria BM25ScoringCriteria) Score(
	doc types.IndexedDocument, fields interface{}) []float32 {
	if reflect.TypeOf(fields) != reflect.TypeOf(ScoringFields{}) {
		return []float32{}
	}
	return []float32{doc.BM25}
}

func TestFrequenciesIndex(t *testing.T) {
	var engine Engine
	engine.Init(types.EngineInitOptions{
		SegmenterDictionaries: "../testdata/test_dict.txt",
		DefaultRankOptions: &types.RankOptions{
			ScoringCriteria: BM25ScoringCriteria{},
		},
		IndexerInitOptions: &types.IndexerInitOptions{
			IndexType: types.FrequenciesIndex,
		},
	})

	AddDocs(&engine)

	outputs := engine.Search(types.SearchRequest{Text: "中国人口"})
	utils.Expect(t, "2", len(outputs.Docs))

	utils.Expect(t, "5", outputs.Docs[0].DocId)
	utils.Expect(t, "2349", int(outputs.Docs[0].Scores[0]*1000))

	utils.Expect(t, "1", outputs.Docs[1].DocId)
	utils.Expect(t, "2320", int(outputs.Docs[1].Scores[0]*1000))
}

func TestRemoveDocument(t *testing.T) {
	var engine Engine
	engine.Init(types.EngineInitOptions{
		SegmenterDictionaries: "../testdata/test_dict.txt",
		DefaultRankOptions: &types.RankOptions{
			ScoringCriteria: TestScoringCriteria{},
		},
	})

	AddDocs(&engine)
	engine.RemoveDocument(5, true)
	engine.FlushIndex()

	outputs := engine.Search(types.SearchRequest{Text: "中国人口"})
	utils.Expect(t, "1", len(outputs.Docs))

	utils.Expect(t, "1", outputs.Docs[0].DocId)
	utils.Expect(t, "6000", int(outputs.Docs[0].Scores[0]*1000))
}

func TestEngineIndexDocumentWithTokens(t *testing.T) {
	var engine Engine
	engine.Init(types.EngineInitOptions{
		SegmenterDictionaries: "../testdata/test_dict.txt",
		DefaultRankOptions: &types.RankOptions{
			OutputOffset:    0,
			MaxOutputs:      10,
			ScoringCriteria: &RankByTokenProximity{},
		},
		IndexerInitOptions: &types.IndexerInitOptions{
			IndexType: types.LocationsIndex,
		},
	})

	docId := uint64(1)
	engine.IndexDocument(docId, types.DocumentIndexData{
		Content: "",
		Tokens: []types.TokenData{
			{"中国", []int{0}},
			{"人口", []int{18, 24}},
		},
		Fields: ScoringFields{1, 2, 3},
	}, true)
	docId++
	engine.IndexDocument(docId, types.DocumentIndexData{
		Content: "",
		Tokens: []types.TokenData{
			{"中国", []int{0}},
			{"人口", []int{6}},
		},
		Fields: ScoringFields{1, 2, 3},
	}, true)
	docId++
	engine.IndexDocument(docId, types.DocumentIndexData{
		Content: "中国十三亿人口",
		Fields:  ScoringFields{0, 9, 1},
	}, true)

	engine.FlushIndex()

	outputs := engine.Search(types.SearchRequest{Text: "中国人口"})
	utils.Expect(t, "2", len(outputs.Tokens))
	utils.Expect(t, "中国", outputs.Tokens[0])
	utils.Expect(t, "人口", outputs.Tokens[1])
	utils.Expect(t, "3", len(outputs.Docs))

	utils.Expect(t, "2", outputs.Docs[0].DocId)
	utils.Expect(t, "1000", int(outputs.Docs[0].Scores[0]*1000))
	utils.Expect(t, "[0 6]", outputs.Docs[0].TokenSnippetLocations)

	utils.Expect(t, "3", outputs.Docs[1].DocId)
	utils.Expect(t, "100", int(outputs.Docs[1].Scores[0]*1000))
	utils.Expect(t, "[0 15]", outputs.Docs[1].TokenSnippetLocations)

	utils.Expect(t, "1", outputs.Docs[2].DocId)
	utils.Expect(t, "76", int(outputs.Docs[2].Scores[0]*1000))
	utils.Expect(t, "[0 18]", outputs.Docs[2].TokenSnippetLocations)
}

func TestEngineIndexDocumentOnlyWithLabels(t *testing.T) {
	var engine Engine
	engine.Init(types.EngineInitOptions{
		SegmenterDictionaries: "../testdata/test_dict.txt",
	})

	docId := uint64(0)
	engine.IndexDocument(docId, types.DocumentIndexData{
		Labels: []string{"中国", "人口"},
		Fields: ScoringFields{1, 2, 3},
	})
	docId++
	engine.IndexDocument(docId, types.DocumentIndexData{
		Labels: []string{"中国", "十三亿", "人口"},
		Fields: ScoringFields{0, 9, 1},
	})

	engine.FlushIndex()
	outputs := engine.Search(types.SearchRequest{Labels: []string{"中国", "人口"}})
	utils.Expect(t, "0", len(outputs.Tokens))
	utils.Expect(t, "2", len(outputs.Docs))
	utils.Expect(t, "[0]", outputs.Docs[0].Scores)

	output := engine.LookupDocumentField(1)
	utils.Expect(t, "1", output.DocId)
	utils.Expect(t, "{0 9 1}", output.Fields)

	engine.UpdateDocumentField(1, ScoringFields{3, 2, 1})
	// 因为 FlushIndex 暂时不支持 Update 操作，这里手动等待
	time.Sleep(2 * time.Second)
	output = engine.LookupDocumentField(1)
	utils.Expect(t, "{3 2 1}", output.Fields)

	engine.RemoveDocument(1)
	engine.FlushIndex()
	outputs = engine.Search(types.SearchRequest{Labels: []string{"中国", "人口"}})
	utils.Expect(t, "1", len(outputs.Docs))

	output = engine.LookupDocumentField(1)
	utils.Expect(t, "<nil>", output.Fields)

	engine.IndexDocument(docId, types.DocumentIndexData{
		Labels: []string{"中国", "十三亿", "人口", "尴尬啊"},
		Fields: ScoringFields{7, 8, 9},
	})

	engine.FlushIndex()
	outputs = engine.Search(types.SearchRequest{Labels: []string{"中国", "人口"}})
	utils.Expect(t, "2", len(outputs.Docs))

	output = engine.LookupDocumentField(1)
	utils.Expect(t, "1", output.DocId)
	utils.Expect(t, "{7 8 9}", output.Fields)
}

func TestEngineIndexDocumentWithPersistentStorage(t *testing.T) {
	gob.Register(ScoringFields{})
	var engine Engine
	engine.Init(types.EngineInitOptions{
		SegmenterDictionaries: "../testdata/test_dict.txt",
		DefaultRankOptions: &types.RankOptions{
			OutputOffset:    0,
			MaxOutputs:      10,
			ScoringCriteria: &RankByTokenProximity{},
		},
		IndexerInitOptions: &types.IndexerInitOptions{
			IndexType: types.LocationsIndex,
		},
		UsePersistentStorage:    true,
		PersistentStorageFolder: "wukong.persistent",
		PersistentStorageShards: 2,
	})
	AddDocs(&engine)
	engine.RemoveDocument(5, true)
	engine.Close()

	var engine1 Engine
	engine1.Init(types.EngineInitOptions{
		SegmenterDictionaries: "../testdata/test_dict.txt",
		DefaultRankOptions: &types.RankOptions{
			OutputOffset:    0,
			MaxOutputs:      10,
			ScoringCriteria: &RankByTokenProximity{},
		},
		IndexerInitOptions: &types.IndexerInitOptions{
			IndexType: types.LocationsIndex,
		},
		UsePersistentStorage:    true,
		PersistentStorageFolder: "wukong.persistent",
		PersistentStorageShards: 2,
	})
	engine1.FlushIndex()

	outputs := engine1.Search(types.SearchRequest{Text: "中国人口"})
	utils.Expect(t, "2", len(outputs.Tokens))
	utils.Expect(t, "中国", outputs.Tokens[0])
	utils.Expect(t, "人口", outputs.Tokens[1])
	utils.Expect(t, "2", len(outputs.Docs))

	utils.Expect(t, "2", outputs.Docs[0].DocId)
	utils.Expect(t, "1000", int(outputs.Docs[0].Scores[0]*1000))
	utils.Expect(t, "[0 6]", outputs.Docs[0].TokenSnippetLocations)

	utils.Expect(t, "1", outputs.Docs[1].DocId)
	utils.Expect(t, "76", int(outputs.Docs[1].Scores[0]*1000))
	utils.Expect(t, "[0 18]", outputs.Docs[1].TokenSnippetLocations)

	engine1.Close()
	os.RemoveAll("wukong.persistent")
}

func TestCountDocsOnly(t *testing.T) {
	var engine Engine
	engine.Init(types.EngineInitOptions{
		SegmenterDictionaries: "../testdata/test_dict.txt",
		DefaultRankOptions: &types.RankOptions{
			ReverseOrder:    true,
			OutputOffset:    0,
			MaxOutputs:      1,
			ScoringCriteria: &RankByTokenProximity{},
		},
		IndexerInitOptions: &types.IndexerInitOptions{
			IndexType: types.LocationsIndex,
		},
	})

	AddDocs(&engine)
<<<<<<< HEAD
	engine.RemoveDocument(4)
=======
	engine.RemoveDocument(5, true)
>>>>>>> a2857464
	engine.FlushIndex()

	outputs := engine.Search(types.SearchRequest{Text: "中国人口", CountDocsOnly: true})
	utils.Expect(t, "0", len(outputs.Docs))
	utils.Expect(t, "2", len(outputs.Tokens))
	utils.Expect(t, "2", outputs.NumDocs)
}

func TestSearchWithin(t *testing.T) {
	var engine Engine
	engine.Init(types.EngineInitOptions{
		SegmenterDictionaries: "../testdata/test_dict.txt",
		DefaultRankOptions: &types.RankOptions{
			ReverseOrder:    true,
			OutputOffset:    0,
			MaxOutputs:      10,
			ScoringCriteria: &RankByTokenProximity{},
		},
		IndexerInitOptions: &types.IndexerInitOptions{
			IndexType: types.LocationsIndex,
		},
	})

	AddDocs(&engine)

	docIds := make(map[uint64]bool)
	docIds[5] = true
	docIds[1] = true
	outputs := engine.Search(types.SearchRequest{
		Text:   "中国人口",
		DocIds: docIds,
	})
	utils.Expect(t, "2", len(outputs.Tokens))
	utils.Expect(t, "中国", outputs.Tokens[0])
	utils.Expect(t, "人口", outputs.Tokens[1])
	utils.Expect(t, "2", len(outputs.Docs))

	utils.Expect(t, "1", outputs.Docs[0].DocId)
	utils.Expect(t, "76", int(outputs.Docs[0].Scores[0]*1000))
	utils.Expect(t, "[0 18]", outputs.Docs[0].TokenSnippetLocations)

	utils.Expect(t, "5", outputs.Docs[1].DocId)
	utils.Expect(t, "100", int(outputs.Docs[1].Scores[0]*1000))
	utils.Expect(t, "[0 15]", outputs.Docs[1].TokenSnippetLocations)
}

func TestLookupWithLocations1(t *testing.T) {

	type Data struct {
		Id      int
		Content string
		Labels  []string
	}

	datas := make([]Data, 0)

	data0 := Data{Id: 0, Content: "此次百度收购将成中国互联网最大并购", Labels: []string{"百度", "中国"}}
	datas = append(datas, data0)

	data1 := Data{Id: 1, Content: "百度宣布拟全资收购91无线业务", Labels: []string{"百度"}}
	datas = append(datas, data1)

	data2 := Data{Id: 2, Content: "百度是中国最大的搜索引擎", Labels: []string{"百度"}}
	datas = append(datas, data2)

	data3 := Data{Id: 3, Content: "百度在研制无人汽车", Labels: []string{"百度"}}
	datas = append(datas, data3)

	data4 := Data{Id: 4, Content: "BAT是中国互联网三巨头", Labels: []string{"百度"}}
	datas = append(datas, data4)

	// 初始化
	searcher_locations := Engine{}
	searcher_locations.Init(types.EngineInitOptions{
		SegmenterDictionaries: "../data/dictionary.txt",
		IndexerInitOptions: &types.IndexerInitOptions{
			IndexType: types.LocationsIndex,
		},
	})
	defer searcher_locations.Close()
	for _, data := range datas {
		searcher_locations.IndexDocument(uint64(data.Id), types.DocumentIndexData{Content: data.Content, Labels: data.Labels}, true)
	}
	searcher_locations.FlushIndex()
	res_locations := searcher_locations.Search(types.SearchRequest{Text: "百度"})

	searcher_docids := Engine{}
	searcher_docids.Init(types.EngineInitOptions{
		SegmenterDictionaries: "../data/dictionary.txt",
		IndexerInitOptions: &types.IndexerInitOptions{
			IndexType: types.DocIdsIndex,
		},
	})
	defer searcher_docids.Close()
	for _, data := range datas {
		searcher_docids.IndexDocument(uint64(data.Id), types.DocumentIndexData{Content: data.Content, Labels: data.Labels}, true)
	}
	searcher_docids.FlushIndex()
	res_docids := searcher_docids.Search(types.SearchRequest{Text: "百度"})
	if res_docids.NumDocs != res_locations.NumDocs {
		t.Errorf("期待的搜索结果个数=\"%d\", 实际=\"%d\"", res_docids.NumDocs, res_locations.NumDocs)
	}
}<|MERGE_RESOLUTION|>--- conflicted
+++ resolved
@@ -317,16 +317,16 @@
 		SegmenterDictionaries: "../testdata/test_dict.txt",
 	})
 
-	docId := uint64(0)
+	docId := uint64(1)
 	engine.IndexDocument(docId, types.DocumentIndexData{
 		Labels: []string{"中国", "人口"},
 		Fields: ScoringFields{1, 2, 3},
-	})
+	}, true)
 	docId++
 	engine.IndexDocument(docId, types.DocumentIndexData{
 		Labels: []string{"中国", "十三亿", "人口"},
 		Fields: ScoringFields{0, 9, 1},
-	})
+	}, true)
 
 	engine.FlushIndex()
 	outputs := engine.Search(types.SearchRequest{Labels: []string{"中国", "人口"}})
@@ -334,35 +334,35 @@
 	utils.Expect(t, "2", len(outputs.Docs))
 	utils.Expect(t, "[0]", outputs.Docs[0].Scores)
 
-	output := engine.LookupDocumentField(1)
-	utils.Expect(t, "1", output.DocId)
+	output := engine.LookupDocumentField(2)
+	utils.Expect(t, "2", output.DocId)
 	utils.Expect(t, "{0 9 1}", output.Fields)
 
-	engine.UpdateDocumentField(1, ScoringFields{3, 2, 1})
+	engine.UpdateDocumentField(2, ScoringFields{3, 2, 1})
 	// 因为 FlushIndex 暂时不支持 Update 操作，这里手动等待
 	time.Sleep(2 * time.Second)
-	output = engine.LookupDocumentField(1)
+	output = engine.LookupDocumentField(2)
 	utils.Expect(t, "{3 2 1}", output.Fields)
 
-	engine.RemoveDocument(1)
+	engine.RemoveDocument(2, true)
 	engine.FlushIndex()
 	outputs = engine.Search(types.SearchRequest{Labels: []string{"中国", "人口"}})
 	utils.Expect(t, "1", len(outputs.Docs))
 
-	output = engine.LookupDocumentField(1)
+	output = engine.LookupDocumentField(2)
 	utils.Expect(t, "<nil>", output.Fields)
 
 	engine.IndexDocument(docId, types.DocumentIndexData{
 		Labels: []string{"中国", "十三亿", "人口", "尴尬啊"},
 		Fields: ScoringFields{7, 8, 9},
-	})
+	}, true)
 
 	engine.FlushIndex()
 	outputs = engine.Search(types.SearchRequest{Labels: []string{"中国", "人口"}})
 	utils.Expect(t, "2", len(outputs.Docs))
 
-	output = engine.LookupDocumentField(1)
-	utils.Expect(t, "1", output.DocId)
+	output = engine.LookupDocumentField(2)
+	utils.Expect(t, "2", output.DocId)
 	utils.Expect(t, "{7 8 9}", output.Fields)
 }
 
@@ -438,11 +438,7 @@
 	})
 
 	AddDocs(&engine)
-<<<<<<< HEAD
-	engine.RemoveDocument(4)
-=======
 	engine.RemoveDocument(5, true)
->>>>>>> a2857464
 	engine.FlushIndex()
 
 	outputs := engine.Search(types.SearchRequest{Text: "中国人口", CountDocsOnly: true})
