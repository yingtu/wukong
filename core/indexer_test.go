--- conflicted
+++ resolved
@@ -1,16 +1,10 @@
 package core
 
 import (
-<<<<<<< HEAD
+	"testing"
+
 	"github.com/yingtu/wukong/types"
 	"github.com/yingtu/wukong/utils"
-	"testing"
-=======
-	"testing"
-
-	"github.com/huichen/wukong/types"
-	"github.com/huichen/wukong/utils"
->>>>>>> a2857464
 )
 
 func TestAddKeywords(t *testing.T) {
